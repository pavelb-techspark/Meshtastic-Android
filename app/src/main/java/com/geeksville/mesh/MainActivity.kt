package com.geeksville.mesh

import android.Manifest
import android.annotation.SuppressLint
import android.app.Activity
import android.bluetooth.BluetoothAdapter
import android.bluetooth.BluetoothDevice
import android.bluetooth.BluetoothManager
import android.companion.CompanionDeviceManager
import android.content.BroadcastReceiver
import android.content.Context
import android.content.Intent
import android.content.IntentFilter
import android.content.pm.PackageInfo
import android.content.pm.PackageManager
import android.hardware.usb.UsbDevice
import android.hardware.usb.UsbManager
import android.net.Uri
import android.os.Build
import android.os.Bundle
import android.os.Handler
import android.os.RemoteException
import android.text.method.LinkMovementMethod
import android.view.Menu
import android.view.MenuItem
import android.view.MotionEvent
import android.view.View
import android.widget.TextView
import android.widget.Toast
import androidx.activity.viewModels
import androidx.appcompat.app.AppCompatActivity
import androidx.appcompat.widget.Toolbar
import androidx.core.app.ActivityCompat
import androidx.core.content.ContextCompat
import androidx.fragment.app.Fragment
import androidx.fragment.app.FragmentManager
import androidx.fragment.app.FragmentTransaction
import androidx.lifecycle.Observer
import androidx.viewpager2.adapter.FragmentStateAdapter
import com.geeksville.android.BindFailedException
import com.geeksville.android.GeeksvilleApplication
import com.geeksville.android.Logging
import com.geeksville.android.ServiceClient
import com.geeksville.concurrent.handledLaunch
import com.geeksville.mesh.database.entity.Packet
import com.geeksville.mesh.databinding.ActivityMainBinding
import com.geeksville.mesh.model.ChannelSet
import com.geeksville.mesh.model.DeviceVersion
import com.geeksville.mesh.model.UIViewModel
import com.geeksville.mesh.service.*
import com.geeksville.mesh.ui.*
import com.geeksville.util.Exceptions
import com.geeksville.util.exceptionReporter
import com.google.android.gms.auth.api.signin.GoogleSignIn
import com.google.android.gms.auth.api.signin.GoogleSignInAccount
import com.google.android.gms.common.ConnectionResult
import com.google.android.gms.common.GoogleApiAvailability
import com.google.android.gms.tasks.Task
import com.google.android.material.dialog.MaterialAlertDialogBuilder
import com.google.android.material.tabs.TabLayoutMediator
import com.google.protobuf.InvalidProtocolBufferException
import com.vorlonsoft.android.rate.AppRate
import com.vorlonsoft.android.rate.StoreType
import kotlinx.coroutines.*
import java.io.FileOutputStream
import java.lang.Runnable
import java.nio.charset.Charset
import java.text.DateFormat
import java.util.*
import kotlin.math.roundToInt


/*
UI design

material setup instructions: https://material.io/develop/android/docs/getting-started/
dark theme (or use system eventually) https://material.io/develop/android/theming/dark/

NavDrawer is a standard draw which can be dragged in from the left or the menu icon inside the app
title.

Fragments:

SettingsFragment shows "Settings"
  username
  shortname
  bluetooth pairing list
  (eventually misc device settings that are not channel related)

Channel fragment "Channel"
  qr code, copy link button
  ch number
  misc other settings
  (eventually a way of choosing between past channels)

ChatFragment "Messages"
  a text box to enter new texts
  a scrolling list of rows.  each row is a text and a sender info layout

NodeListFragment "Users"
  a node info row for every node

ViewModels:

  BTScanModel starts/stops bt scan and provides list of devices (manages entire scan lifecycle)

  MeshModel contains: (manages entire service relationship)
  current received texts
  current radio macaddr
  current node infos (updated dynamically)

eventually use bottom navigation bar to switch between, Members, Chat, Channel, Settings. https://material.io/develop/android/components/bottom-navigation-view/
  use numbers of # chat messages and # of members in the badges.

(per this recommendation to not use top tabs: https://ux.stackexchange.com/questions/102439/android-ux-when-to-use-bottom-navigation-and-when-to-use-tabs )


eventually:
  make a custom theme: https://github.com/material-components/material-components-android/tree/master/material-theme-builder
*/

val utf8 = Charset.forName("UTF-8")


class MainActivity : AppCompatActivity(), Logging,
    ActivityCompat.OnRequestPermissionsResultCallback {

    companion object {
        const val REQUEST_ENABLE_BT = 10
        const val DID_REQUEST_PERM = 11
        const val RC_SIGN_IN = 12 // google signin completed
        const val RC_SELECT_DEVICE =
            13 // seems to be hardwired in CompanionDeviceManager to add 65536
        const val CREATE_CSV_FILE = 14
    }

    private lateinit var binding: ActivityMainBinding

    // Used to schedule a coroutine in the GUI thread
    private val mainScope = CoroutineScope(Dispatchers.Main + Job())

    private val bluetoothAdapter: BluetoothAdapter? by lazy(LazyThreadSafetyMode.NONE) {
        val bluetoothManager = getSystemService(Context.BLUETOOTH_SERVICE) as BluetoothManager
        bluetoothManager.adapter
    }

    val model: UIViewModel by viewModels()

    data class TabInfo(val text: String, val icon: Int, val content: Fragment)

    // private val tabIndexes = generateSequence(0) { it + 1 } FIXME, instead do withIndex or zip? to get the ids below, also stop duplicating strings
    private val tabInfos = arrayOf(
        TabInfo(
            "Messages",
            R.drawable.ic_twotone_message_24,
            MessagesFragment()
        ),
        TabInfo(
            "Users",
            R.drawable.ic_twotone_people_24,
            UsersFragment()
        ),
        TabInfo(
            "Map",
            R.drawable.ic_twotone_map_24,
            MapFragment()
        ),
        TabInfo(
            "Channel",
            R.drawable.ic_twotone_contactless_24,
            ChannelFragment()
        ),
        TabInfo(
            "Settings",
            R.drawable.ic_twotone_settings_applications_24,
            SettingsFragment()
        )
    )

    private
    val tabsAdapter = object : FragmentStateAdapter(this) {

        override fun getItemCount(): Int = tabInfos.size

        override fun createFragment(position: Int): Fragment {
            // Return a NEW fragment instance in createFragment(int)
            /*
            fragment.arguments = Bundle().apply {
                // Our object is just an integer :-P
                putInt(ARG_OBJECT, position + 1)
            } */
            return tabInfos[position].content
        }
    }


    private val btStateReceiver = BluetoothStateReceiver { _ ->
        updateBluetoothEnabled()
    }


    /**
     * Don't tell our app we have bluetooth until we have bluetooth _and_ location access
     */
    private fun updateBluetoothEnabled() {
        var enabled = false // assume failure

        val requiredPerms = listOf(
            Manifest.permission.ACCESS_FINE_LOCATION,
            Manifest.permission.BLUETOOTH,
            Manifest.permission.BLUETOOTH_ADMIN
        )


        if (getMissingPermissions(requiredPerms).isEmpty()) {
            /// ask the adapter if we have access
            bluetoothAdapter?.apply {
                enabled = isEnabled
            }
        } else
            errormsg("Still missing needed bluetooth permissions")

        debug("Detected our bluetooth access=$enabled")
        model.bluetoothEnabled.value = enabled
    }

    /**
     * return a list of the permissions we don't have
     */
    private fun getMissingPermissions(perms: List<String>) = perms.filter {
        ContextCompat.checkSelfPermission(
            this,
            it
        ) != PackageManager.PERMISSION_GRANTED
    }

    private fun getMissingPermissions(): List<String> {
        val perms = mutableListOf(
            Manifest.permission.ACCESS_COARSE_LOCATION,
            Manifest.permission.ACCESS_FINE_LOCATION,
            Manifest.permission.BLUETOOTH,
            Manifest.permission.BLUETOOTH_ADMIN,
            Manifest.permission.WAKE_LOCK

            // We only need this for logging to capture files for the simulator - turn off for most users
            // Manifest.permission.WRITE_EXTERNAL_STORAGE
        )

        if (Build.VERSION.SDK_INT >= 29) // only added later
            perms.add(Manifest.permission.ACCESS_BACKGROUND_LOCATION)

        // Some old phones complain about requesting perms they don't understand
        if (Build.VERSION.SDK_INT >= Build.VERSION_CODES.O) {
            perms.add(Manifest.permission.REQUEST_COMPANION_RUN_IN_BACKGROUND)
            perms.add(Manifest.permission.REQUEST_COMPANION_USE_DATA_IN_BACKGROUND)
        }

        return getMissingPermissions(perms)
    }

    private fun requestPermission() {
        debug("Checking permissions")

        val missingPerms = getMissingPermissions()
        if (missingPerms.isNotEmpty()) {
            missingPerms.forEach {
                // Permission is not granted
                // Should we show an explanation?
                if (ActivityCompat.shouldShowRequestPermissionRationale(this, it)) {
                    // FIXME
                    // Show an explanation to the user *asynchronously* -- don't block
                    // this thread waiting for the user's response! After the user
                    // sees the explanation, try again to request the permission.
                }
            }

            // Ask for all the missing perms
            ActivityCompat.requestPermissions(
                this,
                missingPerms.toTypedArray(),
                DID_REQUEST_PERM
            )

            // DID_REQUEST_PERM is an
            // app-defined int constant. The callback method gets the
            // result of the request.
        } else {
            // Permission has already been granted
        }
    }


    /**
     * Remind user he's disabled permissions we need
     */
    private fun warnMissingPermissions() {
        // Older versions of android don't know about these permissions - ignore failure to grant
        val ignoredPermissions = setOf(
            Manifest.permission.ACCESS_COARSE_LOCATION,
            Manifest.permission.REQUEST_COMPANION_RUN_IN_BACKGROUND,
            Manifest.permission.REQUEST_COMPANION_USE_DATA_IN_BACKGROUND
        )

        val deniedPermissions = getMissingPermissions().filter { name ->
            !ignoredPermissions.contains(name)
        }

        if (deniedPermissions.isNotEmpty()) {
            errormsg("Denied permissions: ${deniedPermissions.joinToString(",")}")
            showToast(R.string.permission_missing)
        }
    }

    override fun onRequestPermissionsResult(
        requestCode: Int,
        permissions: Array<out String>,
        grantResults: IntArray
    ) {
        super.onRequestPermissionsResult(requestCode, permissions, grantResults)

        updateBluetoothEnabled()
    }


    private fun sendTestPackets() {
        exceptionReporter {
            val m = model.meshService!!

            // Do some test operations
            val testPayload = "hello world".toByteArray()
            m.send(
                DataPacket(
                    "+16508675310",
                    testPayload,
                    Portnums.PortNum.PRIVATE_APP_VALUE
                )
            )
            m.send(
                DataPacket(
                    "+16508675310",
                    testPayload,
                    Portnums.PortNum.TEXT_MESSAGE_APP_VALUE
                )
            )
        }
    }


    /// Ask user to rate in play store
    private fun askToRate() {
        exceptionReporter { // Got one IllegalArgumentException from inside this lib, but we don't want to crash our app because of bugs in this optional feature

            val hasGooglePlay = GoogleApiAvailability.getInstance()
                .isGooglePlayServicesAvailable(this) != ConnectionResult.SERVICE_MISSING

            val rater = AppRate.with(this)
                .setInstallDays(10.toByte()) // default is 10, 0 means install day, 10 means app is launched 10 or more days later than installation
                .setLaunchTimes(10.toByte()) // default is 10, 3 means app is launched 3 or more times
                .setRemindInterval(1.toByte()) // default is 1, 1 means app is launched 1 or more days after neutral button clicked
                .setRemindLaunchesNumber(1.toByte()) // default is 0, 1 means app is launched 1 or more times after neutral button clicked
                .setStoreType(if (hasGooglePlay) StoreType.GOOGLEPLAY else StoreType.AMAZON)

            rater.monitor() // Monitors the app launch times

            // Only ask to rate if the user has a suitable store
            AppRate.showRateDialogIfMeetsConditions(this);     // Shows the Rate Dialog when conditions are met
        }
    }

    private val isInTestLab: Boolean by lazy {
        (application as GeeksvilleApplication).isInTestLab
    }

    override fun onCreate(savedInstanceState: Bundle?) {
        super.onCreate(savedInstanceState)

        binding = ActivityMainBinding.inflate(layoutInflater)

        val prefs = UIViewModel.getPreferences(this)
        model.ownerName.value = prefs.getString("owner", "")!!

        /// Set initial bluetooth state
        updateBluetoothEnabled()

        /// We now want to be informed of bluetooth state
        registerReceiver(btStateReceiver, btStateReceiver.intentFilter)

        // if (!isInTestLab) - very important - even in test lab we must request permissions because we need location perms for some of our tests to pass
        requestPermission()

        /*  not yet working
        // Configure sign-in to request the user's ID, email address, and basic
// profile. ID and basic profile are included in DEFAULT_SIGN_IN.
        // Configure sign-in to request the user's ID, email address, and basic
// profile. ID and basic profile are included in DEFAULT_SIGN_IN.
        val gso =
            GoogleSignInOptions.Builder(GoogleSignInOptions.DEFAULT_SIGN_IN)
                .requestEmail()
                .build()

        // Build a GoogleSignInClient with the options specified by gso.
        UIState.googleSignInClient = GoogleSignIn.getClient(this, gso);

         */

        /* setContent {
            MeshApp()
        } */
        setContentView(binding.root)

        initToolbar()

        binding.pager.adapter = tabsAdapter
        binding.pager.isUserInputEnabled =
            false // Gestures for screen switching doesn't work so good with the map view
        // pager.offscreenPageLimit = 0 // Don't keep any offscreen pages around, because we want to make sure our bluetooth scanning stops
        TabLayoutMediator(binding.tabLayout, binding.pager) { tab, position ->
            // tab.text = tabInfos[position].text // I think it looks better with icons only
            tab.icon = ContextCompat.getDrawable(this, tabInfos[position].icon)
        }.attach()

        model.isConnected.observe(this, Observer { connected ->
            updateConnectionStatusImage(connected)
        })

        // Handle any intent
        handleIntent(intent)

        askToRate()
    }

    private fun initToolbar() {
        val toolbar =
            findViewById<View>(R.id.toolbar) as Toolbar
        setSupportActionBar(toolbar)
        supportActionBar?.setDisplayShowTitleEnabled(false)
    }

    private fun updateConnectionStatusImage(connected: MeshService.ConnectionState) {

        if (model.actionBarMenu == null)
            return

        val (image, tooltip) = when (connected) {
            MeshService.ConnectionState.CONNECTED -> Pair(R.drawable.cloud_on, R.string.connected)
            MeshService.ConnectionState.DEVICE_SLEEP -> Pair(
                R.drawable.ic_twotone_cloud_upload_24,
                R.string.device_sleeping
            )
            MeshService.ConnectionState.DISCONNECTED -> Pair(
                R.drawable.cloud_off,
                R.string.disconnected
            )
        }

        val item = model.actionBarMenu?.findItem(R.id.connectStatusImage)
        if (item != null) {
            item.setIcon(image)
            item.setTitle(tooltip)
        }
    }


    override fun onNewIntent(intent: Intent) {
        super.onNewIntent(intent)
        handleIntent(intent)
    }

    private var requestedChannelUrl: Uri? = null

    /** We keep the usb device here, so later we can give it to our service */
    private var usbDevice: UsbDevice? = null

    /// Handle any itents that were passed into us
    private fun handleIntent(intent: Intent) {
        val appLinkAction = intent.action
        val appLinkData: Uri? = intent.data

        when (appLinkAction) {
            Intent.ACTION_VIEW -> {
                debug("Asked to open a channel URL - ask user if they want to switch to that channel.  If so send the config to the radio")
                requestedChannelUrl = appLinkData

                // if the device is connected already, process it now
                if (model.isConnected.value == MeshService.ConnectionState.CONNECTED)
                    perhapsChangeChannel()

                // We now wait for the device to connect, once connected, we ask the user if they want to switch to the new channel
            }

            UsbManager.ACTION_USB_DEVICE_ATTACHED -> {
                val device: UsbDevice = intent.getParcelableExtra(UsbManager.EXTRA_DEVICE)!!
                debug("Handle USB device attached! $device")
                usbDevice = device
            }

            Intent.ACTION_MAIN -> {
            }

            else -> {
                warn("Unexpected action $appLinkAction")
            }
        }
    }

    override fun onDestroy() {
        unregisterReceiver(btStateReceiver)
        unregisterMeshReceiver()
        mainScope.cancel("Activity going away")
        super.onDestroy()
    }

    /**
     * Dispatch incoming result to the correct fragment.
     */
    @SuppressLint("InlinedApi")
    override fun onActivityResult(
        requestCode: Int,
        resultCode: Int,
        data: Intent?
    ) {
        super.onActivityResult(requestCode, resultCode, data)

        // Result returned from launching the Intent from GoogleSignInClient.getSignInIntent(...);
        // Result returned from launching the Intent from GoogleSignInClient.getSignInIntent(...);
        when (requestCode) {
            RC_SIGN_IN -> {
                // The Task returned from this call is always completed, no need to attach
                // a listener.
                val task: Task<GoogleSignInAccount> =
                    GoogleSignIn.getSignedInAccountFromIntent(data)
                handleSignInResult(task)
            }
            (65536 + RC_SELECT_DEVICE) -> when (resultCode) {
                Activity.RESULT_OK -> {
                    // User has chosen to pair with the Bluetooth device.
                    val device: BluetoothDevice =
                        data?.getParcelableExtra(CompanionDeviceManager.EXTRA_DEVICE)!!
                    debug("Received BLE pairing ${device.address}")
                    if (device.bondState != BluetoothDevice.BOND_BONDED) {
                        device.createBond()
                        // FIXME - wait for bond to complete
                    }

                    // ... Continue interacting with the paired device.
                    model.meshService?.let { service ->
                        MeshService.changeDeviceAddress(this@MainActivity, service, device.address)
                    }
                }

                else ->
                    warn("BLE device select intent failed")
            }
            CREATE_CSV_FILE -> {
                if (resultCode == Activity.RESULT_OK) {
                    data?.data?.let { file_uri ->
                        // model.allPackets is a result of a query, so we need to use observer for
                        // the query to materialize
                        model.allPackets.observe(this, { packets ->
                            if (packets != null) {
                                // no need for observer once got non-null list
                                model.allPackets.removeObservers(this)
                                // execute on the default thread pool to not block the main thread
                                CoroutineScope(Dispatchers.Default + Job()).handledLaunch {
                                    saveMessagesCSV(file_uri, packets)
                                }
                            }
                        })
                    }
                }
            }
        }
    }

    private fun handleSignInResult(completedTask: Task<GoogleSignInAccount>) {
        /*
        try {
            val account = completedTask.getResult(ApiException::class.java)
            // Signed in successfully, show authenticated UI.
            //updateUI(account)
        } catch (e: ApiException) { // The ApiException status code indicates the detailed failure reason.
// Please refer to the GoogleSignInStatusCodes class reference for more information.
            warn("signInResult:failed code=" + e.statusCode)
            //updateUI(null)
        } */
    }

    private
    var receiverRegistered = false

    private fun registerMeshReceiver() {
        unregisterMeshReceiver()
        val filter = IntentFilter()
        filter.addAction(MeshService.ACTION_MESH_CONNECTED)
        filter.addAction(MeshService.ACTION_NODE_CHANGE)
        filter.addAction(MeshService.actionReceived(Portnums.PortNum.TEXT_MESSAGE_APP_VALUE))
        filter.addAction((MeshService.ACTION_MESSAGE_STATUS))
        registerReceiver(meshServiceReceiver, filter)
        receiverRegistered = true;
    }

    private fun unregisterMeshReceiver() {
        if (receiverRegistered) {
            receiverRegistered = false
            unregisterReceiver(meshServiceReceiver)
        }
    }


    /// Pull our latest node db from the device
    private fun updateNodesFromDevice() {
        model.meshService?.let { service ->
            // Update our nodeinfos based on data from the device
            val nodes = service.nodes.map {
                it.user?.id!! to it
            }.toMap()

            model.nodeDB.nodes.value = nodes

            try {
                // Pull down our real node ID - This must be done AFTER reading the nodedb because we need the DB to find our nodeinof object
                model.nodeDB.myId.value = service.myId
                val ourNodeInfo = model.nodeDB.ourNodeInfo
                model.ownerName.value = ourNodeInfo?.user?.longName
            } catch (ex: Exception) {
                warn("Ignoring failure to get myId, service is probably just uninited... ${ex.message}")
            }
        }
    }

    /** Show an alert that may contain HTML */
    private fun showAlert(titleText: Int, messageText: Int) {
        // make links clickable per https://stackoverflow.com/a/62642807
        // val messageStr = getText(messageText)

        val builder = MaterialAlertDialogBuilder(this)
            .setTitle(titleText)
            .setMessage(messageText)
            .setPositiveButton(R.string.okay) { _, _ ->
                info("User acknowledged")
            }

        val dialog = builder.show()

        // Make the textview clickable. Must be called after show()
        val view = (dialog.findViewById(android.R.id.message) as TextView?)!!
        // Linkify.addLinks(view, Linkify.ALL) // not needed with this method
        view.movementMethod = LinkMovementMethod.getInstance()

        showSettingsPage() // Default to the settings page in this case
    }


    /// Called when we gain/lose a connection to our mesh radio
    private fun onMeshConnectionChanged(connected: MeshService.ConnectionState) {
        debug("connchange ${model.isConnected.value} -> $connected")

        if (connected == MeshService.ConnectionState.CONNECTED) {
            model.meshService?.let { service ->

                val oldConnection = model.isConnected.value
                model.isConnected.value = connected

                debug("Getting latest radioconfig from service")
                try {
                    val info: MyNodeInfo? = service.myNodeInfo // this can be null
                    model.myNodeInfo.value = info

                    if (info != null) {
                        val isOld = info.minAppVersion > BuildConfig.VERSION_CODE
                        if (isOld)
                            showAlert(R.string.app_too_old, R.string.must_update)
                        else {

                            val curVer = DeviceVersion(info.firmwareVersion ?: "0.0.0")
                            if (curVer < MeshService.minFirmwareVersion)
                                showAlert(R.string.firmware_too_old, R.string.firmware_old)
                            else {
                                // If our app is too old/new, we probably don't understand the new radioconfig messages, so we don't read them until here

                                model.radioConfig.value =
                                    RadioConfigProtos.RadioConfig.parseFrom(service.radioConfig)

                                model.channels.value =
                                    ChannelSet(AppOnlyProtos.ChannelSet.parseFrom(service.channels))

                                updateNodesFromDevice()

                                // we have a connection to our device now, do the channel change
                                perhapsChangeChannel()
                            }
                        }
                    }
                } catch (ex: RemoteException) {
                    warn("Abandoning connect $ex, because we probably just lost device connection")
                    model.isConnected.value = oldConnection
                }
            }
        } else {
            // For other connection states, just slam them in
            model.isConnected.value = connected
        }
    }

    private fun showToast(msgId: Int) {
        Toast.makeText(
            this,
            msgId,
            Toast.LENGTH_LONG
        ).show()
    }

    private fun showToast(msg: String) {
        Toast.makeText(
            this,
            msg,
            Toast.LENGTH_LONG
        ).show()
    }

    private fun perhapsChangeChannel() {
        // If the is opening a channel URL, handle it now
        requestedChannelUrl?.let { url ->
            try {
                val channels = ChannelSet(url)
                val primary = channels.primaryChannel
                if (primary == null)
                    showToast(R.string.channel_invalid)
                else {
                    requestedChannelUrl = null

                    MaterialAlertDialogBuilder(this)
                        .setTitle(R.string.new_channel_rcvd)
                        .setMessage(getString(R.string.do_you_want_switch).format(primary.name))
                        .setNeutralButton(R.string.cancel) { _, _ ->
                            // Do nothing
                        }
                        .setPositiveButton(R.string.accept) { _, _ ->
                            debug("Setting channel from URL")
                            try {
                                model.setChannels(channels)
                            } catch (ex: RemoteException) {
                                errormsg("Couldn't change channel ${ex.message}")
                                showToast(R.string.cant_change_no_radio)
                            }
                        }
                        .show()
                }
            } catch (ex: InvalidProtocolBufferException) {
                showToast(R.string.channel_invalid)
            }
        }
    }

    override fun dispatchTouchEvent(ev: MotionEvent?): Boolean {
        return try {
            super.dispatchTouchEvent(ev)
        } catch (ex: Throwable) {
            Exceptions.report(
                ex,
                "dispatchTouchEvent"
            ) // hide this Compose error from the user but report to the mothership
            false
        }
    }

    private
    val meshServiceReceiver = object : BroadcastReceiver() {

        override fun onReceive(context: Context, intent: Intent) =
            exceptionReporter {
                debug("Received from mesh service $intent")

                when (intent.action) {
                    MeshService.ACTION_NODE_CHANGE -> {
                        val info: NodeInfo =
                            intent.getParcelableExtra(EXTRA_NODEINFO)!!
                        debug("UI nodechange $info")

                        // We only care about nodes that have user info
                        info.user?.id?.let {
                            val newnodes = model.nodeDB.nodes.value!! + Pair(it, info)
                            model.nodeDB.nodes.value = newnodes
                        }
                    }

                    MeshService.actionReceived(Portnums.PortNum.TEXT_MESSAGE_APP_VALUE) -> {
                        debug("received new message from service")
                        val payload =
                            intent.getParcelableExtra<DataPacket>(EXTRA_PAYLOAD)!!

                        model.messagesState.addMessage(payload)
                    }

                    MeshService.ACTION_MESSAGE_STATUS -> {
                        debug("received message status from service")
                        val id = intent.getIntExtra(EXTRA_PACKET_ID, 0)
                        val status = intent.getParcelableExtra<MessageStatus>(EXTRA_STATUS)!!

                        model.messagesState.updateStatus(id, status)
                    }

                    MeshService.ACTION_MESH_CONNECTED -> {
                        val connected =
                            MeshService.ConnectionState.valueOf(
                                intent.getStringExtra(
                                    EXTRA_CONNECTED
                                )!!
                            )
                        onMeshConnectionChanged(connected)
                    }
                    else -> TODO()
                }
            }
    }

    private var connectionJob: Job? = null

    private
    val mesh = object :
        ServiceClient<com.geeksville.mesh.IMeshService>({
            com.geeksville.mesh.IMeshService.Stub.asInterface(it)
        }) {
        override fun onConnected(service: com.geeksville.mesh.IMeshService) {

            /*
                Note: we must call this callback in a coroutine.  Because apparently there is only a single activity looper thread.  and if that onConnected override
                also tries to do a service operation we can deadlock.

                Old buggy stack trace:

                 at sun.misc.Unsafe.park (Unsafe.java)
                - waiting on an unknown object
                  at java.util.concurrent.locks.LockSupport.park (LockSupport.java:190)
                  at java.util.concurrent.locks.AbstractQueuedSynchronizer$ConditionObject.await (AbstractQueuedSynchronizer.java:2067)
                  at com.geeksville.android.ServiceClient.waitConnect (ServiceClient.java:46)
                  at com.geeksville.android.ServiceClient.getService (ServiceClient.java:27)
                  at com.geeksville.mesh.service.MeshService$binder$1$setDeviceAddress$1.invoke (MeshService.java:1519)
                  at com.geeksville.mesh.service.MeshService$binder$1$setDeviceAddress$1.invoke (MeshService.java:1514)
                  at com.geeksville.util.ExceptionsKt.toRemoteExceptions (ExceptionsKt.java:56)
                  at com.geeksville.mesh.service.MeshService$binder$1.setDeviceAddress (MeshService.java:1516)
                  at com.geeksville.mesh.MainActivity$mesh$1$onConnected$1.invoke (MainActivity.java:743)
                  at com.geeksville.mesh.MainActivity$mesh$1$onConnected$1.invoke (MainActivity.java:734)
                  at com.geeksville.util.ExceptionsKt.exceptionReporter (ExceptionsKt.java:34)
                  at com.geeksville.mesh.MainActivity$mesh$1.onConnected (MainActivity.java:738)
                  at com.geeksville.mesh.MainActivity$mesh$1.onConnected (MainActivity.java:734)
                  at com.geeksville.android.ServiceClient$connection$1$onServiceConnected$1.invoke (ServiceClient.java:89)
                  at com.geeksville.android.ServiceClient$connection$1$onServiceConnected$1.invoke (ServiceClient.java:84)
                  at com.geeksville.util.ExceptionsKt.exceptionReporter (ExceptionsKt.java:34)
                  at com.geeksville.android.ServiceClient$connection$1.onServiceConnected (ServiceClient.java:85)
                  at android.app.LoadedApk$ServiceDispatcher.doConnected (LoadedApk.java:2067)
                  at android.app.LoadedApk$ServiceDispatcher$RunConnection.run (LoadedApk.java:2099)
                  at android.os.Handler.handleCallback (Handler.java:883)
                  at android.os.Handler.dispatchMessage (Handler.java:100)
                  at android.os.Looper.loop (Looper.java:237)
                  at android.app.ActivityThread.main (ActivityThread.java:8016)
                  at java.lang.reflect.Method.invoke (Method.java)
                  at com.android.internal.os.RuntimeInit$MethodAndArgsCaller.run (RuntimeInit.java:493)
                  at com.android.internal.os.ZygoteInit.main (ZygoteInit.java:1076)
                 */
            connectionJob = mainScope.handledLaunch {
                model.meshService = service

                try {
                    usbDevice?.let { usb ->
                        debug("Switching to USB radio ${usb.deviceName}")
                        service.setDeviceAddress(SerialInterface.toInterfaceName(usb.deviceName))
                        usbDevice =
                            null // Only switch once - thereafter it should be stored in settings
                    }

                    // We don't start listening for packets until after we are connected to the service
                    registerMeshReceiver()

                    // Init our messages table with the service's record of past text messages (ignore all other message types)
                    val allMsgs = service.oldMessages
                    val msgs =
                        allMsgs.filter { p -> p.dataType == Portnums.PortNum.TEXT_MESSAGE_APP_VALUE }

                    model.myNodeInfo.value = service.myNodeInfo // Note: this could be NULL!
                    debug("Service provided ${msgs.size} messages and myNodeNum ${model.myNodeInfo.value?.myNodeNum}")

                    model.messagesState.setMessages(msgs)
                    val connectionState =
                        MeshService.ConnectionState.valueOf(service.connectionState())

                    // if we are not connected, onMeshConnectionChange won't fetch nodes from the service
                    // in that case, we do it here - because the service certainly has a better idea of node db that we have
                    if (connectionState != MeshService.ConnectionState.CONNECTED)
                        updateNodesFromDevice()

                    // We won't receive a notify for the initial state of connection, so we force an update here
                    onMeshConnectionChanged(connectionState)
                } catch (ex: RemoteException) {
                    // If we get an exception while reading our service config, the device might have gone away, double check to see if we are really connected
                    errormsg("Device error during init ${ex.message}")
                    model.isConnected.value =
                        MeshService.ConnectionState.valueOf(service.connectionState())
                } finally {
                    connectionJob = null
                }

                debug("connected to mesh service, isConnected=${model.isConnected.value}")
            }
        }

        override fun onDisconnected() {
            unregisterMeshReceiver()
            model.meshService = null
        }
    }

    private fun bindMeshService() {
        debug("Binding to mesh service!")
        // we bind using the well known name, to make sure 3rd party apps could also
        if (model.meshService != null) {
            /* This problem can occur if we unbind, but there is already an onConnected job waiting to run.  That job runs and then makes meshService != null again
            I think I've fixed this by cancelling connectionJob.  We'll see!
             */
            Exceptions.reportError("meshService was supposed to be null, ignoring (but reporting a bug)")
        }

        try {
            MeshService.startService(this) // Start the service so it stays running even after we unbind
        } catch (ex: Exception) {
            // Old samsung phones have a race condition andthis might rarely fail.  Which is probably find because the bind will be sufficient most of the time
            errormsg("Failed to start service from activity - but ignoring because bind will work ${ex.message}")
        }

        // ALSO bind so we can use the api
        mesh.connect(
            this,
            MeshService.createIntent(),
            Context.BIND_AUTO_CREATE + Context.BIND_ABOVE_CLIENT
        )
    }

    private fun unbindMeshService() {
        // If we have received the service, and hence registered with
        // it, then now is the time to unregister.
        // if we never connected, do nothing
        debug("Unbinding from mesh service!")
        connectionJob?.let { job ->
            connectionJob = null
            warn("We had a pending onConnection job, so we are cancelling it")
            job.cancel("unbinding")
        }
        mesh.close()
        model.meshService = null
    }

    override fun onStop() {
        unregisterMeshReceiver() // No point in receiving updates while the GUI is gone, we'll get them when the user launches the activity
        unbindMeshService()

        super.onStop()
    }

    override fun onStart() {
        super.onStart()

        warnMissingPermissions()

        // Ask to start bluetooth if no USB devices are visible
        val hasUSB = SerialInterface.findDrivers(this).isNotEmpty()
        if (!isInTestLab && !hasUSB) {
            bluetoothAdapter?.let {
                if (!it.isEnabled) {
                    val enableBtIntent = Intent(BluetoothAdapter.ACTION_REQUEST_ENABLE)
                    startActivityForResult(enableBtIntent, REQUEST_ENABLE_BT)
                }
            }
        }

        try {
            bindMeshService()
        } catch (ex: BindFailedException) {
            // App is probably shutting down, ignore
            errormsg("Bind of MeshService failed")
        }

        val bonded = RadioInterfaceService.getBondedDeviceAddress(this) != null
        if (!bonded && usbDevice == null) // we will handle USB later
            showSettingsPage()
    }

    private fun showSettingsPage() {
        binding.pager.currentItem = 5
    }

    override fun onCreateOptionsMenu(menu: Menu): Boolean {
        // Inflate the menu; this adds items to the action bar if it is present.
        menuInflater.inflate(R.menu.menu_main, menu)
        model.actionBarMenu = menu

        updateConnectionStatusImage(model.isConnected.value!!)

        return true
    }

    val handler: Handler by lazy {
        Handler(mainLooper)
    }

    override fun onPrepareOptionsMenu(menu: Menu): Boolean {
        menu.findItem(R.id.stress_test).isVisible =
            BuildConfig.DEBUG // only show stress test for debug builds (for now)
        return super.onPrepareOptionsMenu(menu)
    }

    override fun onOptionsItemSelected(item: MenuItem): Boolean {
        // Handle action bar item clicks here. The action bar will
        // automatically handle clicks on the Home/Up button, so long
        // as you specify a parent activity in AndroidManifest.xml.
        return when (item.itemId) {
            R.id.about -> {
                getVersionInfo()
                return true
            }
            R.id.connectStatusImage -> {
                Toast.makeText(applicationContext, item.title, Toast.LENGTH_SHORT).show()
                return true
            }
            R.id.debug -> {
                val fragmentManager: FragmentManager = supportFragmentManager
                val fragmentTransaction: FragmentTransaction = fragmentManager.beginTransaction()
                val nameFragment = DebugFragment()
                fragmentTransaction.add(R.id.mainActivityLayout, nameFragment)
                fragmentTransaction.addToBackStack(null)
                fragmentTransaction.commit()
                return true
            }
            R.id.stress_test -> {
                fun postPing() {
                    // Send ping message and arrange delayed recursion.
                    debug("Sending ping")
                    val str = "Ping " + DateFormat.getTimeInstance(DateFormat.MEDIUM)
                        .format(Date(System.currentTimeMillis()))
                    model.messagesState.sendMessage(str)
                    handler.postDelayed(
                        Runnable {
                            postPing()
                        },
                        30000
                    )
                }
                item.isChecked = !item.isChecked // toggle ping test
                if (item.isChecked)
                    postPing()
                else
                    handler.removeCallbacksAndMessages(null)
                return true
            }
            R.id.advanced_settings -> {
                val fragmentManager: FragmentManager = supportFragmentManager
                val fragmentTransaction: FragmentTransaction = fragmentManager.beginTransaction()
                val nameFragment = AdvancedSettingsFragment()
                fragmentTransaction.add(R.id.mainActivityLayout, nameFragment)
                fragmentTransaction.addToBackStack(null)
                fragmentTransaction.commit()
                return true
            }
            R.id.save_messages_csv -> {
                val intent = Intent(Intent.ACTION_CREATE_DOCUMENT).apply {
                    addCategory(Intent.CATEGORY_OPENABLE)
                    type = "application/csv"
                    putExtra(Intent.EXTRA_TITLE, "messages.csv")
                }
                startActivityForResult(intent, CREATE_CSV_FILE)
                return true
            }
            else -> super.onOptionsItemSelected(item)
        }
    }

    private fun getVersionInfo() {
        try {
            val packageInfo: PackageInfo = packageManager.getPackageInfo(packageName, 0)
            val versionName = packageInfo.versionName
            showToast(versionName)
        } catch (e: PackageManager.NameNotFoundException) {
            errormsg("Can not find the version: ${e.message}")
        }
    }

    private fun saveMessagesCSV(file_uri: Uri, packets: List<Packet>) {
        // Extract distances to this device from position messages and put (node,SNR,distance) in
        // the file_uri
        val myNodeNum = model.myNodeInfo.value?.myNodeNum ?: return

        applicationContext.contentResolver.openFileDescriptor(file_uri, "w")?.use {
            FileOutputStream(it.fileDescriptor).use { fs ->
                // Write header
                fs.write(("from,rssi,snr,time,dist\n").toByteArray());
                // Packets are ordered by time, we keep most recent position of
                // our device in my_position.
                var my_position: MeshProtos.Position? = null
                packets.forEach {
                    it.proto?.let { packet_proto ->
                        it.position?.let { position ->
                            if (packet_proto.from == myNodeNum) {
                                my_position = position
                            } else if (my_position != null) {
<<<<<<< HEAD
                                val dist: Int =
                                    positionToMeter(my_position!!, position).roundToInt()
                                fs.write(
                                    ("${packet_proto.from.toUInt().toString(16)}," +
                                        "${packet_proto.rxSnr},${packet_proto.rxTime},$dist\n")
                                        .toByteArray()
                                )
=======
                                val dist = positionToMeter(my_position!!, position).roundToInt()
                                fs.write("%x,%d,%f,%d,%d\n".format(packet_proto.from,packet_proto.rxRssi,
                                    packet_proto.rxSnr, packet_proto.rxTime, dist).toByteArray())
>>>>>>> 78bedde4
                            }
                        }
                    }
                }
            }
        }
    }
}
<|MERGE_RESOLUTION|>--- conflicted
+++ resolved
@@ -1101,19 +1101,9 @@
                             if (packet_proto.from == myNodeNum) {
                                 my_position = position
                             } else if (my_position != null) {
-<<<<<<< HEAD
-                                val dist: Int =
-                                    positionToMeter(my_position!!, position).roundToInt()
-                                fs.write(
-                                    ("${packet_proto.from.toUInt().toString(16)}," +
-                                        "${packet_proto.rxSnr},${packet_proto.rxTime},$dist\n")
-                                        .toByteArray()
-                                )
-=======
                                 val dist = positionToMeter(my_position!!, position).roundToInt()
                                 fs.write("%x,%d,%f,%d,%d\n".format(packet_proto.from,packet_proto.rxRssi,
                                     packet_proto.rxSnr, packet_proto.rxTime, dist).toByteArray())
->>>>>>> 78bedde4
                             }
                         }
                     }
